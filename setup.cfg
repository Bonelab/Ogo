[metadata]
name = ogo
author = Bryce A. Besler, Andrew S. Michalski, Steven K. Boyd
author-email = babesler@ucalgary.ca, andrew.michalski@ucalgary.ca, skboyd@ucalgary.ca
summary = Technologies for opportunistic screening of osteoporosis
description-file = README.rst
description-content-type = text/x-rst; charset=UTF-8
home-page = https://github.com/Bonelab/Ogo
project_urls =
    Source Code = https://github.com/Bonelab/Ogo
license = Apache-2
classifier =
    Development Status :: 1 - Planning
    Intended Audience :: Developers
    Intended Audience :: Healthcare Industry
    Intended Audience :: Science/Research
    Programming Language :: Python
keywords =
    medical
    imaging

[entry_points]
console_scripts =
    ogoAnalyzeBMD = ogo.cli.AnalyzeBMD:main
    ogoCreateDatasetJSON = ogo.cli.CreateDatasetJSON:main
    ogoImageCalibration = ogo.cli.ImageCalibration:main
    ogoImageExam = ogo.cli.ImageExam:main
    ogoIsotropicResampling = ogo.cli.IsotropicResampling:main
    ogoPrintLabels = ogo.cli.PrintLabels:main
    ogoReplaceLabels = ogo.cli.ReplaceLabels:main
    ogoProcrustes = ogo.cli.Procrustes:main
    ogoGenerateFEM = ogo.cli.GenerateFEM:main
    ogoRepairNIfTI = ogo.cli.RepairNifti:main
    ogoVisualize = ogo.cli.Visualize:main
    ogoValidate = ogo.cli.Validate:main
    ogoMergeLabels = ogo.cli.MergeLabels:main
    ogoImageCrop = ogo.cli.ImageCrop:main
    ogoGraphCuts = ogo.cli.GraphCuts:main
    ogoMorphologicalOperation = ogo.cli.MorphologicalOperation:main
    ogoIntensityProjection = ogo.cli.IntensityProjection:main
    ogoDicomSelector = ogo.cli.DicomSelector:main
    ogoImageThreshold = ogo.cli.ImageThreshold:main
    ogoImageIntensityWindowingFilter = ogo.cli.ImageIntensityWindowingFilter:main
    ogoValidateSummary = ogo.cli.ValidateSummary:main
    ogoValidateSelectBest = ogo.cli.ValidateSelectBest:main
    ogoImageConnectedComponents = ogo.cli.ImageConnectedComponents:main
<<<<<<< HEAD
    ogoConvertToRas = ogo.cli.ConvertToRas:main
=======
    ogoSegmentCalibrationRods = ogo.cli.SegmentCalibrationRods:main
>>>>>>> edf53bc9

[pbr]
skip_changelog = 1
skip_authors = 1
<|MERGE_RESOLUTION|>--- conflicted
+++ resolved
@@ -44,11 +44,8 @@
     ogoValidateSummary = ogo.cli.ValidateSummary:main
     ogoValidateSelectBest = ogo.cli.ValidateSelectBest:main
     ogoImageConnectedComponents = ogo.cli.ImageConnectedComponents:main
-<<<<<<< HEAD
+    ogoSegmentCalibrationRods = ogo.cli.SegmentCalibrationRods:main
     ogoConvertToRas = ogo.cli.ConvertToRas:main
-=======
-    ogoSegmentCalibrationRods = ogo.cli.SegmentCalibrationRods:main
->>>>>>> edf53bc9
 
 [pbr]
 skip_changelog = 1
